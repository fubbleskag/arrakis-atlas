--- conflicted
+++ resolved
@@ -117,17 +117,11 @@
   }, [mapData.name]);
 
   useEffect(() => {
-<<<<<<< HEAD
-    const uidsInPanel = [mapData.ownerId, ...(mapData.editors || []), mapData.updatedBy].filter(Boolean);
-    const uniqueUids = [...new Set(uidsInPanel)];
-    const uidsToFetch = uniqueUids.filter(uid => uid && typeof editorProfiles[uid] === 'undefined');
-=======
     const uidsInPanel = new Set([mapData.ownerId, ...(mapData.editors || [])]);
     if (mapData.updatedBy) {
         uidsInPanel.add(mapData.updatedBy);
     }
     const uidsToFetch = Array.from(uidsInPanel).filter(uid => uid && typeof editorProfiles[uid] === 'undefined');
->>>>>>> f21d9362
     
     if (uidsToFetch.length > 0) {
       fetchEditorProfiles(uidsToFetch);
@@ -247,15 +241,10 @@
     setIsSettingsDialogOpen(false);
   };
 
-<<<<<<< HEAD
-  const lastEditorProfile = mapData.updatedBy ? editorProfiles[mapData.updatedBy] : undefined;
-  const isLoadingLastEditorProfile = mapData.updatedBy && lastEditorProfile === undefined && isLoadingEditorProfiles;
-=======
   const updaterProfile = mapData.updatedBy ? editorProfiles[mapData.updatedBy] : null;
   const updaterName = (isLoadingEditorProfiles && mapData.updatedBy && !updaterProfile)
     ? <Skeleton className="h-4 w-24 inline-block" />
     : (updaterProfile?.displayName || (mapData.updatedBy ? `User (${mapData.updatedBy.substring(0, 6)}...)` : ''));
->>>>>>> f21d9362
 
 
   return (
@@ -321,24 +310,10 @@
           <h3 className="text-xs font-medium text-muted-foreground mb-0.5 flex items-center">
             <Clock className="h-3.5 w-3.5 mr-1.5 text-primary" /> LAST UPDATED
           </h3>
-<<<<<<< HEAD
-          <p className="text-foreground">
-            <ClientRelativeDate dateValue={mapData.updatedAt} />
-          </p>
-          {mapData.updatedBy && (
-            <p className="text-xs text-muted-foreground">
-              by {isLoadingLastEditorProfile 
-                ? <Loader2 className="h-3 w-3 animate-spin inline-block" /> 
-                : lastEditorProfile?.displayName || 'Unknown User'
-              }
-            </p>
-          )}
-=======
           <div className="text-foreground">
             {getFormattedDate(mapData.updatedAt)}
             {mapData.updatedBy && updaterName && <> by {updaterName}</>}
           </div>
->>>>>>> f21d9362
         </div>
 
         {isCurrentUserOwner && (
